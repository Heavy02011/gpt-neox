[![GitHub issues](https://img.shields.io/github/issues/EleutherAI/gpt-neox)](https://github.com/EleutherAI/gpt-neox/issues)
[<img src="https://raw.githubusercontent.com/wandb/assets/main/wandb-github-badge-28.svg" alt="Weights & Biases monitoring" height=20>](https://wandb.ai/eleutherai/neox)

# GPT-NeoX

This repository records [EleutherAI](www.eleuther.ai)'s work-in-progress for training large scale GPU language models. Our current framework is based on NVIDIA's [Megatron Language Model](https://github.com/NVIDIA/Megatron-LM) and has been augmented with techniques from [DeepSpeed](https://www.deepspeed.ai) as well as some novel optimizations. 

If you are looking for our TPU codebase, see [GPT-Neo](https://github.com/EleutherAI/gpt-neo).

GPT-NeoX is under active development and rough around the edges. GPT-NeoX is a complicated beast that will take time and patients to work on any specific environment.

## Getting Started

Our codebase relies on [DeeperSpeed](https://github.com/EleutherAI/DeeperSpeed), a custom modification to the [DeepSpeed](https://github.com/microsoft/DeepSpeed) library. We strongly recommend using Anaconda, a virtual environment, or some other form of environment isolation before installing from `requirements.txt`. Failure to do so may cause other repositories that rely on DeepSpeed to break.

## Datasets

Once you've installed `requirements.txt`, the next step is obtaining and processing data. For demonstrative purposes we have hosted the Enron Emails corpus and made it available for downloading. Running `python prepare_data.py` will download and process the dataset for language modeling. To use your own data, extend the `DataDownloader` class in `tools/corpa.py`and register the new class in the `DATA_DOWNLOADERS` dict. Once this is done, you can add `prepare_dataset(dataset_name)` to `process_data.py` to load your data.

TO DO: Make a table showing the datasets currently available for download. List the name, size on disk (compressed), actual size, and number of tokens.

### Training

If you are already familiar with training models using DeepSpeed, you can use the exact same API to train our models.

## Features

### Model Structure

**Positional Encodings:**

**Sparsity:**

### Optimizers

**Zero Redundnacy Optimizer (ZeRO):**

**ZeRO-Offloding:**

**1-Bit Adam:**

### Memory Optimizations

**Data Parallel:**

**Model Parallel:**

**Pipeline Parallel:**

**Mixed Precision Training:**

## Monitoring

EleutherAI is currently using [Weights & Biases to record experiments](https://wandb.ai/eleutherai/neox). If you are logged into Weights & Biases on your machine - you can do this by executing `wandb login` - your runs will automatically be recorded. Additionally, set the environment variable `WANDB_TEAM` if you would like the run to be added to a organisation/team account.

## Eleuther Cluster

We run our experiments on a Kubernetes cluster generously provided by [CoreWeave](https://coreweave.com/). The `/kubernetes/` directory contains code designed to facilitate work on our server. If you are an EleuthrrAI member, see the [corresponding read-me](kubernetes/README.md) for information about how to use our cluster.

## Licensing

<<<<<<< HEAD
This repository hosts code that is part of EleutherAI's GPT-NeoX project. Copyright (c) 2021 Stella Biderman, Sid Black, Josh Levy-Kramer, Michael Pieler, and Shivanshu Purohit.
=======
This repository hosts code that is part of EleutherAI's GPT-NeoX project. Copyright 2021 Stella Biderman, Sid Black, Leo Gao, Josh Levy-Kramer, and Shivanshu Purohit.
>>>>>>> 9aa26f98

    GPT-NeoX is free software: you can redistribute it and/or modify
    it under the terms of the GNU General Public License as published by
    the Free Software Foundation, either version 3 of the License, or
    (at your option) any later version.

    This program is distributed in the hope that it will be useful,
    but WITHOUT ANY WARRANTY; without even the implied warranty of
    MERCHANTABILITY or FITNESS FOR A PARTICULAR PURPOSE.  See the
    GNU General Public License for more details.

    You should have received a copy of the GNU General Public License
    along with this program. If not, see <https://www.gnu.org/licenses/>.

This repository is based off code written by NVIDIA that is licensed under the Apache License, Version 2.0. In accordance with the Apache License, all files that are modifications of code originally written by NIVIDIA maintain a NVIDIA copyright header. All files that do not contain such a header are original to EleutherAI. When the NVIDIA code has been modified from its original version, that fact is noted in the copyright header. All derivative works of this repository must preserve these headers under the terms of the Apache License.

For full terms, see the `LICENSE` file. If you have any questions, comments, or concerns about licensing please email us at contact@eleuther.ai.<|MERGE_RESOLUTION|>--- conflicted
+++ resolved
@@ -59,11 +59,7 @@
 
 ## Licensing
 
-<<<<<<< HEAD
 This repository hosts code that is part of EleutherAI's GPT-NeoX project. Copyright (c) 2021 Stella Biderman, Sid Black, Josh Levy-Kramer, Michael Pieler, and Shivanshu Purohit.
-=======
-This repository hosts code that is part of EleutherAI's GPT-NeoX project. Copyright 2021 Stella Biderman, Sid Black, Leo Gao, Josh Levy-Kramer, and Shivanshu Purohit.
->>>>>>> 9aa26f98
 
     GPT-NeoX is free software: you can redistribute it and/or modify
     it under the terms of the GNU General Public License as published by
